--- conflicted
+++ resolved
@@ -15,15 +15,10 @@
  */
 
 import {JpegDecoder} from 'jpgjs';
+import {transposeArray2d} from 'neuroglancer/util/array';
 import {vec3} from 'neuroglancer/util/geom';
-<<<<<<< HEAD
-
-export function decodeJpegStack(data: Uint8Array, chunkDataSize: vec3) {
-=======
-import {transposeArray2d} from 'neuroglancer/util/array';
 
 export function decodeJpegStack(data: Uint8Array, chunkDataSize: vec3, numComponents: number) {
->>>>>>> 17884e74
   let parser = new JpegDecoder();
   parser.parse(data);
   // Just check that the total number pixels matches the expected value.
